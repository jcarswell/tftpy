"""This module implements the packet types of TFTP itself, and the
corresponding encode and decode methods for them."""

from __future__ import absolute_import, division, print_function, unicode_literals
import struct
<<<<<<< HEAD
import sys
from .TftpShared import *
=======
try:
    from TftpShared import *
except ImportError:
    from tftpy.TftpShared import *
>>>>>>> 214a0b7b

class TftpSession(object):
    """This class is the base class for the tftp client and server. Any shared
    code should be in this class."""
    # FIXME: do we need this anymore?
    pass

class TftpPacketWithOptions(object):
    """This class exists to permit some TftpPacket subclasses to share code
    regarding options handling. It does not inherit from TftpPacket, as the
    goal is just to share code here, and not cause diamond inheritance."""

    def __init__(self):
        self.options = {}

    def setoptions(self, options):
        log.debug("in TftpPacketWithOptions.setoptions")
        log.debug("options: %s" % options)
        myoptions = {}
        for key in options:
            newkey = str(key)
            myoptions[newkey] = str(options[key])
            log.debug("populated myoptions with %s = %s"
                         % (newkey, myoptions[newkey]))

        log.debug("setting options hash to: %s" % myoptions)
        self._options = myoptions

    def getoptions(self):
        log.debug("in TftpPacketWithOptions.getoptions")
        return self._options

    # Set up getter and setter on options to ensure that they are the proper
    # type. They should always be strings, but we don't need to force the
    # client to necessarily enter strings if we can avoid it.
    options = property(getoptions, setoptions)

    def decode_options(self, buffer):
        """This method decodes the section of the buffer that contains an
        unknown number of options. It returns a dictionary of option names and
        values."""
        format = "!"
        options = {}

        log.debug("decode_options: buffer is: %s" % repr(buffer))
        log.debug("size of buffer is %d bytes" % len(buffer))
        if len(buffer) == 0:
            log.debug("size of buffer is zero, returning empty hash")
            return {}

        # Count the nulls in the buffer. Each one terminates a string.
        log.debug("about to iterate options buffer counting nulls")
        length = 0
        for c in buffer:
            if ord(c) == 0:
                log.debug("found a null at length %d" % length)
                if length > 0:
                    format += "%dsx" % length
                    length = -1
                else:
                    raise TftpException("Invalid options in buffer")
            length += 1

        log.debug("about to unpack, format is: %s" % format)
        mystruct = struct.unpack(format, buffer)

        tftpassert(len(mystruct) % 2 == 0,
                   "packet with odd number of option/value pairs")

        for i in range(0, len(mystruct), 2):
            log.debug("setting option %s to %s" % (mystruct[i], mystruct[i+1]))
            options[mystruct[i]] = mystruct[i+1]

        return options

class TftpPacket(object):
    """This class is the parent class of all tftp packet classes. It is an
    abstract class, providing an interface, and should not be instantiated
    directly."""
    def __init__(self):
        self.opcode = 0
        self.buffer = None

    def encode(self):
        """The encode method of a TftpPacket takes keyword arguments specific
        to the type of packet, and packs an appropriate buffer in network-byte
        order suitable for sending over the wire.

        This is an abstract method."""
        raise NotImplementedError("Abstract method")

    def decode(self):
        """The decode method of a TftpPacket takes a buffer off of the wire in
        network-byte order, and decodes it, populating internal properties as
        appropriate. This can only be done once the first 2-byte opcode has
        already been decoded, but the data section does include the entire
        datagram.

        This is an abstract method."""
        raise NotImplementedError("Abstract method")

class TftpPacketInitial(TftpPacket, TftpPacketWithOptions):
    """This class is a common parent class for the RRQ and WRQ packets, as
    they share quite a bit of code."""
    def __init__(self):
        TftpPacket.__init__(self)
        TftpPacketWithOptions.__init__(self)
        self.filename = None
        self.mode = None

    def encode(self):
        """Encode the packet's buffer from the instance variables."""
        tftpassert(self.filename, "filename required in initial packet")
        tftpassert(self.mode, "mode required in initial packet")
        # Make sure filename and mode are bytestrings.
        self.filename = self.filename.encode('ascii')
        self.mode = self.mode.encode('ascii')

        ptype = None
        if self.opcode == 1: ptype = "RRQ"
        else:                ptype = "WRQ"
        log.debug("Encoding %s packet, filename = %s, mode = %s"
                     % (ptype, self.filename, self.mode))
        for key in self.options:
            log.debug("    Option %s = %s" % (key, self.options[key]))

        format = b"!H"
        format += b"%dsx" % len(self.filename)
        if self.mode == b"octet":
            format += b"5sx"
        else:
<<<<<<< HEAD
            raise AssertionError("Unsupported mode: %s" % self.mode)
=======
            raise AssertionError("Unsupported mode: %s" % mode)
>>>>>>> 214a0b7b
        # Add options.
        options_list = []
        if len(self.options.keys()) > 0:
            log.debug("there are options to encode")
            for key in self.options:
                # Populate the option name
                format += b"%dsx" % len(key)
                options_list.append(key.encode('ascii'))
                # Populate the option value
                format += b"%dsx" % len(self.options[key].encode('ascii'))
                options_list.append(self.options[key].encode('ascii'))

        log.debug("format is %s" % format)
        log.debug("options_list is %s" % options_list)
        log.debug("size of struct is %d" % struct.calcsize(format))

        self.buffer = struct.pack(format,
                                  self.opcode,
                                  self.filename,
                                  self.mode,
                                  *options_list)

        log.debug("buffer is %s" % repr(self.buffer))
        return self

    def decode(self):
        tftpassert(self.buffer, "Can't decode, buffer is empty")

        # FIXME - this shares a lot of code with decode_options
        nulls = 0
        format = ""
        nulls = length = tlength = 0
        log.debug("in decode: about to iterate buffer counting nulls")
        subbuf = self.buffer[2:]
        for c in subbuf:
            if sys.version_info[0] <= 2:
                c = ord(c)
            if c == 0:
                nulls += 1
                log.debug("found a null at length %d, now have %d"
                             % (length, nulls))
                format += "%dsx" % length
                length = -1
                # At 2 nulls, we want to mark that position for decoding.
                if nulls == 2:
                    break
            length += 1
            tlength += 1

        log.debug("hopefully found end of mode at length %d" % tlength)
        # length should now be the end of the mode.
        tftpassert(nulls == 2, "malformed packet")
        shortbuf = subbuf[:tlength+1]
        log.debug("about to unpack buffer with format: %s" % format)
        log.debug("unpacking buffer: " + repr(shortbuf))
        mystruct = struct.unpack(format, shortbuf)

        tftpassert(len(mystruct) == 2, "malformed packet")
        self.filename = mystruct[0]
        self.mode = mystruct[1].lower() # force lc - bug 17
        log.debug("set filename to %s" % self.filename)
        log.debug("set mode to %s" % self.mode)

        self.options = self.decode_options(subbuf[tlength+1:])
        return self

class TftpPacketRRQ(TftpPacketInitial):
    """
::

            2 bytes    string   1 byte     string   1 byte
            -----------------------------------------------
    RRQ/  | 01/02 |  Filename  |   0  |    Mode    |   0  |
    WRQ     -----------------------------------------------
    """
    def __init__(self):
        TftpPacketInitial.__init__(self)
        self.opcode = 1

    def __str__(self):
        s = 'RRQ packet: filename = %s' % self.filename
        s += ' mode = %s' % self.mode
        if self.options:
            s += '\n    options = %s' % self.options
        return s

class TftpPacketWRQ(TftpPacketInitial):
    """
::

            2 bytes    string   1 byte     string   1 byte
            -----------------------------------------------
    RRQ/  | 01/02 |  Filename  |   0  |    Mode    |   0  |
    WRQ     -----------------------------------------------
    """
    def __init__(self):
        TftpPacketInitial.__init__(self)
        self.opcode = 2

    def __str__(self):
        s = 'WRQ packet: filename = %s' % self.filename
        s += ' mode = %s' % self.mode
        if self.options:
            s += '\n    options = %s' % self.options
        return s

class TftpPacketDAT(TftpPacket):
    """
::

            2 bytes    2 bytes       n bytes
            ---------------------------------
    DATA  | 03    |   Block #  |    Data    |
            ---------------------------------
    """
    def __init__(self):
        TftpPacket.__init__(self)
        self.opcode = 3
        self.blocknumber = 0
        self.data = None

    def __str__(self):
        s = 'DAT packet: block %s' % self.blocknumber
        if self.data:
            s += '\n    data: %d bytes' % len(self.data)
        return s

    def encode(self):
        """Encode the DAT packet. This method populates self.buffer, and
        returns self for easy method chaining."""
        if len(self.data) == 0:
            log.debug("Encoding an empty DAT packet")
        format = "!HH%ds" % len(self.data)
        self.buffer = struct.pack(format,
                                  self.opcode,
                                  self.blocknumber,
                                  self.data)
        return self

    def decode(self):
        """Decode self.buffer into instance variables. It returns self for
        easy method chaining."""
        # We know the first 2 bytes are the opcode. The second two are the
        # block number.
        (self.blocknumber,) = struct.unpack("!H", self.buffer[2:4])
        log.debug("decoding DAT packet, block number %d" % self.blocknumber)
        log.debug("should be %d bytes in the packet total"
                     % len(self.buffer))
        # Everything else is data.
        self.data = self.buffer[4:]
        log.debug("found %d bytes of data"
                     % len(self.data))
        return self

class TftpPacketACK(TftpPacket):
    """
::

            2 bytes    2 bytes
            -------------------
    ACK   | 04    |   Block #  |
            --------------------
    """
    def __init__(self):
        TftpPacket.__init__(self)
        self.opcode = 4
        self.blocknumber = 0

    def __str__(self):
        return 'ACK packet: block %d' % self.blocknumber

    def encode(self):
        log.debug("encoding ACK: opcode = %d, block = %d"
                     % (self.opcode, self.blocknumber))
        self.buffer = struct.pack("!HH", self.opcode, self.blocknumber)
        return self

    def decode(self):
        if len(self.buffer) > 4:
            log.debug("detected TFTP ACK but request is too large, will truncate")
            log.debug("buffer was: %s", repr(self.buffer))
            self.buffer = self.buffer[0:4]
        self.opcode, self.blocknumber = struct.unpack("!HH", self.buffer)
        log.debug("decoded ACK packet: opcode = %d, block = %d"
                     % (self.opcode, self.blocknumber))
        return self

class TftpPacketERR(TftpPacket):
    """
::

            2 bytes  2 bytes        string    1 byte
            ----------------------------------------
    ERROR | 05    |  ErrorCode |   ErrMsg   |   0  |
            ----------------------------------------

    Error Codes

    Value     Meaning

    0         Not defined, see error message (if any).
    1         File not found.
    2         Access violation.
    3         Disk full or allocation exceeded.
    4         Illegal TFTP operation.
    5         Unknown transfer ID.
    6         File already exists.
    7         No such user.
    8         Failed to negotiate options
    """
    def __init__(self):
        TftpPacket.__init__(self)
        self.opcode = 5
        self.errorcode = 0
        # FIXME: We don't encode the errmsg...
        self.errmsg = None
        # FIXME - integrate in TftpErrors references?
        self.errmsgs = {
            1: b"File not found",
            2: b"Access violation",
            3: b"Disk full or allocation exceeded",
            4: b"Illegal TFTP operation",
            5: b"Unknown transfer ID",
            6: b"File already exists",
            7: b"No such user",
            8: b"Failed to negotiate options"
            }

    def __str__(self):
        s = 'ERR packet: errorcode = %d' % self.errorcode
        s += '\n    msg = %s' % self.errmsgs.get(self.errorcode, '')
        return s

    def encode(self):
        """Encode the DAT packet based on instance variables, populating
        self.buffer, returning self."""
        format = "!HH%dsx" % len(self.errmsgs[self.errorcode])
        log.debug("encoding ERR packet with format %s" % format)
        self.buffer = struct.pack(format,
                                  self.opcode,
                                  self.errorcode,
                                  self.errmsgs[self.errorcode])
        return self

    def decode(self):
        "Decode self.buffer, populating instance variables and return self."
        buflen = len(self.buffer)
        tftpassert(buflen >= 4, "malformed ERR packet, too short")
        log.debug("Decoding ERR packet, length %s bytes" % buflen)
        if buflen == 4:
            log.debug("Allowing this affront to the RFC of a 4-byte packet")
            format = "!HH"
            log.debug("Decoding ERR packet with format: %s" % format)
            self.opcode, self.errorcode = struct.unpack(format,
                                                        self.buffer)
        else:
            log.debug("Good ERR packet > 4 bytes")
            format = "!HH%dsx" % (len(self.buffer) - 5)
            log.debug("Decoding ERR packet with format: %s" % format)
            self.opcode, self.errorcode, self.errmsg = struct.unpack(format,
                                                                     self.buffer)
        log.error("ERR packet - errorcode: %d, message: %s"
                     % (self.errorcode, self.errmsg))
        return self

class TftpPacketOACK(TftpPacket, TftpPacketWithOptions):
    """
::

    +-------+---~~---+---+---~~---+---+---~~---+---+---~~---+---+
    |  opc  |  opt1  | 0 | value1 | 0 |  optN  | 0 | valueN | 0 |
    +-------+---~~---+---+---~~---+---+---~~---+---+---~~---+---+
    """
    def __init__(self):
        TftpPacket.__init__(self)
        TftpPacketWithOptions.__init__(self)
        self.opcode = 6

    def __str__(self):
        return 'OACK packet:\n    options = %s' % self.options

    def encode(self):
        format = "!H" # opcode
        options_list = []
        log.debug("in TftpPacketOACK.encode")
        for key in self.options:
            log.debug("looping on option key %s" % key)
            log.debug("value is %s" % self.options[key])
            format += "%dsx" % len(key)
            format += "%dsx" % len(self.options[key])
            options_list.append(key)
            options_list.append(self.options[key])
        self.buffer = struct.pack(format, self.opcode, *options_list)
        return self

    def decode(self):
        self.options = self.decode_options(self.buffer[2:])
        return self

    def match_options(self, options):
        """This method takes a set of options, and tries to match them with
        its own. It can accept some changes in those options from the server as
        part of a negotiation. Changed or unchanged, it will return a dict of
        the options so that the session can update itself to the negotiated
        options."""
        for name in self.options:
            if name in options:
                if name == 'blksize':
                    # We can accept anything between the min and max values.
                    size = int(self.options[name])
                    if size >= MIN_BLKSIZE and size <= MAX_BLKSIZE:
<<<<<<< HEAD
                        log.debug("negotiated blksize of %d bytes", size)
                    else:
                        raise TftpException("blksize %s option outside allowed range" % size)
                elif name == 'tsize':
                    size = int(self.options[name])
                    if size < 0:
                        raise TftpException("Negative file sizes not supported")
=======
                        log.debug("negotiated blksize of %d bytes" % size)
                        options[blksize] = size
>>>>>>> 214a0b7b
                else:
                    raise TftpException("Unsupported option: %s" % name)
        return True<|MERGE_RESOLUTION|>--- conflicted
+++ resolved
@@ -3,15 +3,8 @@
 
 from __future__ import absolute_import, division, print_function, unicode_literals
 import struct
-<<<<<<< HEAD
 import sys
 from .TftpShared import *
-=======
-try:
-    from TftpShared import *
-except ImportError:
-    from tftpy.TftpShared import *
->>>>>>> 214a0b7b
 
 class TftpSession(object):
     """This class is the base class for the tftp client and server. Any shared
@@ -143,11 +136,7 @@
         if self.mode == b"octet":
             format += b"5sx"
         else:
-<<<<<<< HEAD
             raise AssertionError("Unsupported mode: %s" % self.mode)
-=======
-            raise AssertionError("Unsupported mode: %s" % mode)
->>>>>>> 214a0b7b
         # Add options.
         options_list = []
         if len(self.options.keys()) > 0:
@@ -459,18 +448,14 @@
                     # We can accept anything between the min and max values.
                     size = int(self.options[name])
                     if size >= MIN_BLKSIZE and size <= MAX_BLKSIZE:
-<<<<<<< HEAD
                         log.debug("negotiated blksize of %d bytes", size)
+                        options['blksize'] = size
                     else:
                         raise TftpException("blksize %s option outside allowed range" % size)
                 elif name == 'tsize':
                     size = int(self.options[name])
                     if size < 0:
                         raise TftpException("Negative file sizes not supported")
-=======
-                        log.debug("negotiated blksize of %d bytes" % size)
-                        options[blksize] = size
->>>>>>> 214a0b7b
                 else:
                     raise TftpException("Unsupported option: %s" % name)
         return True